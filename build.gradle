--- conflicted
+++ resolved
@@ -27,11 +27,7 @@
 }
 
 ext {
-<<<<<<< HEAD
     serenityCoreVersion = "1.1.36"
-=======
-    serenityCoreVersion = "1.1.29"
->>>>>>> b8146531
 
     // Bintray configuration
     bintrayBaseUrl = 'https://api.bintray.com/maven'
